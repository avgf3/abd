--- conflicted
+++ resolved
@@ -54,30 +54,6 @@
       strict: true,
       deny: ["**/.*", "**/node_modules/**"],
     },
-<<<<<<< HEAD
-    // ملاحظة: في الإنتاج، الخادم والعميل يعملان على نفس المنفذ
-    // لذا لا نحتاج proxy - هذه الإعدادات للتطوير المحلي فقط
-    ...(process.env.NODE_ENV !== 'production' && {
-      proxy: {
-        '/api': {
-          target: 'http://localhost:3001',
-          changeOrigin: true,
-          secure: false,
-        },
-        '/socket.io': {
-          target: 'http://localhost:3001',
-          changeOrigin: true,
-          ws: true, // دعم WebSocket
-          secure: false,
-        },
-        '/uploads': {
-          target: 'http://localhost:3001',
-          changeOrigin: true,
-          secure: false,
-        },
-      },
-    }),
-=======
     // إضافة proxy للاتصال بالخادم
     proxy: {
       '/api': {
@@ -97,7 +73,6 @@
         secure: false,
       }
     },
->>>>>>> 026a7da5
     // Security headers
     headers: process.env.NODE_ENV === 'production' ? {
       'X-Content-Type-Options': 'nosniff',
