--- conflicted
+++ resolved
@@ -535,10 +535,6 @@
                     canDelete={canDeletePost}
                     onUserClick={handleUserClick}
                   />
-<<<<<<< HEAD
-                  {/* إزالة زر التنقل السفلي حسب الطلب */}
-=======
->>>>>>> 131990ca
                 </div>
               </TabsContent>
 
@@ -558,10 +554,6 @@
                     canDelete={canDeletePost}
                     onUserClick={handleUserClick}
                   />
-<<<<<<< HEAD
-                  {/* إزالة زر التنقل السفلي حسب الطلب */}
-=======
->>>>>>> 131990ca
                 </div>
               </TabsContent>
             </Tabs>
