--- conflicted
+++ resolved
@@ -2,12 +2,8 @@
 import { Camera, Upload, X } from 'lucide-react';
 import { Button } from '@/components/ui/button';
 import { useToast } from '@/hooks/use-toast';
-<<<<<<< HEAD
 import { api } from '@/lib/queryClient';
-=======
-import { apiRequest } from '@/lib/queryClient';
 import { getBannerImageSrc } from '@/utils/imageUtils';
->>>>>>> ceb749d1
 import type { ChatUser } from '@/types/chat';
 
 interface ProfileBannerProps {
