import React, { useCallback, useEffect, useMemo, useRef, useState } from 'react';

import { apiRequest } from '@/lib/queryClient';
import { getSocket } from '@/lib/socket';
import type { ChatUser } from '@/types/chat';
import { getImageSrc } from '@/utils/imageUtils';
import CountryFlag from '@/components/ui/CountryFlag';
import { getFinalUsernameColor, getUserListItemClasses, getUserListItemStyles } from '@/utils/themeUtils';
import ProfileImage from '@/components/chat/ProfileImage';
import UserRoleBadge from '@/components/chat/UserRoleBadge';
import SimpleUserMenu from '@/components/chat/SimpleUserMenu';
import { Badge } from '@/components/ui/badge';
import { useQueryClient } from '@tanstack/react-query';
import { ListLoader } from '@/components/ui/loading';

interface RichestModalProps {
  isOpen: boolean;
  onClose: () => void;
  currentUser?: ChatUser | null;
  onUserClick?: (e: React.MouseEvent, user: ChatUser) => void;
}

export default function RichestModal({ isOpen, onClose, currentUser, onUserClick }: RichestModalProps) {
  const [vipUsers, setVipUsers] = useState<ChatUser[]>([]);
  const [candidates, setCandidates] = useState<ChatUser[]>([]);
  const [loading, setLoading] = useState(false);
  const [error, setError] = useState<string | null>(null);
  const socketRef = useRef<ReturnType<typeof getSocket> | null>(null);
  const queryClient = useQueryClient();

  const canManage = useMemo(
    () => !!currentUser && ['owner', 'admin'].includes(currentUser.userType),
    [currentUser]
  );

  const isModerator = useMemo(
    () => !!currentUser && ['moderator', 'admin', 'owner'].includes(currentUser.userType),
    [currentUser]
  );

  const renderUserBadge = useCallback((user: ChatUser) => {
    if (!user) return null;
    return <UserRoleBadge user={user} size={20} />;
  }, []);

  const renderCountryFlag = useCallback((user: ChatUser) => <CountryFlag country={user.country} size={14} />, []);

  // تحميل مسبق للصور لتحسين الأداء
  const preloadImages = useCallback((users: ChatUser[]) => {
    users.forEach(user => {
      if (user.profileImage) {
        const img = new Image();
        img.src = getImageSrc(user.profileImage);
      }
    });
  }, []);

  // تطبيع بيانات المستخدم: إزالة قيم نصية غير صالحة لحقول الألوان/التأثير
  const normalizeUser = useCallback((u: any): ChatUser => {
    const cleaned: any = { ...u };
    if (cleaned && typeof cleaned.profileBackgroundColor === 'string') {
      const v = cleaned.profileBackgroundColor;
      if (v === 'null' || v === 'undefined' || v.trim() === '') {
        cleaned.profileBackgroundColor = null;
      }
    }
    if (cleaned && typeof cleaned.profileEffect === 'string') {
      const v = cleaned.profileEffect;
      if (v === 'null' || v === 'undefined') {
        cleaned.profileEffect = 'none';
      }
    }
    return cleaned as ChatUser;
  }, []);

  const normalizeUsers = useCallback((arr: any[]): ChatUser[] => {
    return Array.isArray(arr) ? arr.map((u) => normalizeUser(u)) : [];
  }, [normalizeUser]);

  useEffect(() => {
    if (!isOpen) return;
    let ignore = false;
    const controller = new AbortController();

    // تحميل فوري من الـ cache المحلي أولاً
    try {
      // جلب من localStorage أولاً لتجربة تحميل فوري
      const lsVip = localStorage.getItem('vip_cache');
      if (lsVip && !ignore) {
        try { 
          const parsedVip = JSON.parse(lsVip);
          if (Array.isArray(parsedVip) && parsedVip.length > 0) {
            const normalized = normalizeUsers(parsedVip);
            setVipUsers(normalized);
            preloadImages(normalized);
          }
        } catch {}
      }
      
      // جلب من React Query cache
      const cachedVip = queryClient.getQueryData<{ users: ChatUser[] }>(['/api/vip']);
      if (cachedVip?.users && !ignore) {
        const normalized = normalizeUsers(cachedVip.users);
        setVipUsers(normalized);
        preloadImages(normalized);
      }
      
      // جلب المرشحين للأدمن
      if (canManage) {
        const lsCand = localStorage.getItem('vip_candidates_cache');
        if (lsCand && !ignore) {
          try { 
            const parsedCand = JSON.parse(lsCand);
            if (Array.isArray(parsedCand)) {
              setCandidates(normalizeUsers(parsedCand)); 
            }
          } catch {}
        }
        const cachedCand = queryClient.getQueryData<{ users: ChatUser[] }>(['/api/vip/candidates']);
        if (cachedCand?.users && !ignore) {
          setCandidates(normalizeUsers(cachedCand.users));
        }
      }
    } catch {}

    // تحديث البيانات من الخادم في الخلفية
    const fetchVip = async () => {
      setError(null);
      // لا نعرض loading إذا كانت البيانات موجودة بالفعل
      if (!vipUsers.length) setLoading(true);
      
      try {
        const res = await apiRequest<{ users: ChatUser[] }>(`/api/vip?limit=10`, { signal: controller.signal });
        if (!ignore) {
          const normalized = normalizeUsers(res.users || []);
          setVipUsers(normalized);
          preloadImages(normalized);
          queryClient.setQueryData(['/api/vip'], { users: normalized });
          try { localStorage.setItem('vip_cache', JSON.stringify(normalized)); } catch {}
        }
        if (canManage) {
          try {
            const cand = await apiRequest<{ users: ChatUser[] }>(`/api/vip/candidates`, { signal: controller.signal });
            if (!ignore) {
              const normalizedCand = normalizeUsers(cand.users || []);
              setCandidates(normalizedCand);
              queryClient.setQueryData(['/api/vip/candidates'], { users: normalizedCand });
              try { localStorage.setItem('vip_candidates_cache', JSON.stringify(normalizedCand)); } catch {}
            }
          } catch {}
        }
      } catch (e: any) {
        if (!ignore) setError(e?.message || 'فشل في جلب قائمة VIP');
      } finally {
        if (!ignore) setLoading(false);
      }
    };
    
    // تشغيل fetch في الخلفية مع تأخير قصير للسماح بالعرض الفوري
    setTimeout(fetchVip, 50);

    // Listen to realtime vipUpdated
    const handleVipMessage = (payload: any) => {
      if (payload?.type === 'vipUpdated') {
        const normalized = normalizeUsers(payload.users || []);
        setVipUsers(normalized);
        try { queryClient.setQueryData(['/api/vip'], { users: normalized }); } catch {}
        try { localStorage.setItem('vip_cache', JSON.stringify(normalized)); } catch {}
      }
    };

    try {
      const s = getSocket();
      socketRef.current = s;
      s.on('message', handleVipMessage);
    } catch {}

    return () => {
      ignore = true;
      try { controller.abort(); } catch {}
      if (socketRef.current) {
        try {
          socketRef.current.off('message', handleVipMessage);
        } catch {}
        socketRef.current = null;
      }
    };
  }, [isOpen, canManage, normalizeUsers, queryClient, vipUsers.length, preloadImages]);

  const handleAddVip = async (userId: number) => {
    try {
      setError(null);
      await apiRequest(`/api/vip`, { method: 'POST', body: { targetUserId: userId } });
      const res = await apiRequest<{ users: ChatUser[] }>(`/api/vip?limit=10`);
      setVipUsers(normalizeUsers(res.users || []));
    } catch (e: any) {
      setError(e?.message || 'فشل إضافة VIP. تأكد من اتصال قاعدة البيانات.');
    }
  };

  const handleRemoveVip = async (userId: number) => {
    try {
      setError(null);
      await apiRequest(`/api/vip/${userId}`, { method: 'DELETE' });
      setVipUsers((prev) => prev.filter((u) => u.id !== userId));
    } catch (e: any) {
      setError(e?.message || 'فشل حذف VIP. تأكد من اتصال قاعدة البيانات.');
    }
  };

  if (!isOpen) return null;

  const topTen = vipUsers.slice(0, 10);

  return (
    <div className="fixed inset-0 z-50 flex items-center justify-center">
      <div className="absolute inset-0 modal-overlay" onClick={onClose} />

<<<<<<< HEAD
      <div className="relative w-[92vw] max-w-[28rem] sm:max-w-[32rem] bg-card rounded-xl overflow-hidden shadow-2xl animate-fade-in">
        <div className="relative richest-header px-4 py-3 modern-nav">
=======
      <div className="relative w-[90vw] max-w-[24rem] sm:max-w-[26rem] bg-card rounded-xl overflow-hidden shadow-2xl animate-fade-in">
        <div className="relative richest-header px-4 py-3 modern-nav flex items-center justify-between">
>>>>>>> 131990ca
          <button
            onClick={onClose}
            className="px-2 py-1 hover:bg-red-100 text-red-600 text-sm font-medium"
            aria-label="إغلاق"
            title="إغلاق"
          >
            ✖️
          </button>
          <h2 className="text-white font-bold text-lg flex-1 text-center">الأثرياء</h2>
          <div className="w-8"></div>
        </div>

        <div className="max-h-[70vh] overflow-y-auto bg-background">
          {loading && vipUsers.length === 0 && <ListLoader items={8} itemHeight="h-12" className="p-3" />}
          {error && (
            <div className="text-center text-destructive py-2 text-sm">
              {error}
              <button
                className="ml-2 underline text-xs"
                onClick={async () => {
                  try {
                    setError(null);
                    setLoading(true);
                    const res = await apiRequest<{ users: ChatUser[] }>(`/api/vip`);
                    const normalized = normalizeUsers(res.users || []);
                    setVipUsers(normalized);
                    try { queryClient.setQueryData(['/api/vip'], { users: normalized }); } catch {}
                  } catch (e: any) {
                    setError(e?.message || 'فشل في الجلب');
                  } finally {
                    setLoading(false);
                  }
                }}
              >
                إعادة المحاولة
              </button>
            </div>
          )}

          <ul className="space-y-1">
            {topTen.map((u, idx) => (
              <li key={u.id} className="relative -mx-4 list-none">
                <SimpleUserMenu targetUser={u} currentUser={currentUser || null} showModerationActions={isModerator}>
                  <div
                    className={`flex items-center gap-2 p-3 px-4 min-h-[56px] rounded-none border-b border-border transition-colors duration-200 cursor-pointer w-full ${getUserListItemClasses(u) || 'bg-card hover:bg-accent/10'}`}
                    style={getUserListItemStyles(u)}
                    onClick={(e) => onUserClick && onUserClick(e as any, u)}
                  >
                    {/* حذف الأرقام للثلاثة الأوائل وإظهار الميدالية فقط */}
                    {idx < 3 ? (
                      <span className={`rank-medal ${idx === 0 ? 'rank-first' : idx === 1 ? 'rank-second' : 'rank-third'}`} aria-label="rank-medal">
                        {idx === 0 ? '🥇' : idx === 1 ? '🥈' : '🥉'}
                      </span>
                    ) : (
                      <span
                        className="rank-badge"
                        title={`الترتيب ${idx + 1}`}
                      >
                        {idx + 1}
                      </span>
                    )}
                    <ProfileImage user={u} size="small" className="" hideRoleBadgeOverlay={true} />
                    <div className="flex-1">
                      <div className="flex items-center justify-between gap-2">
                        <div className="flex items-center gap-2">
                          <span
                            className="text-base font-medium transition-colors duration-300"
                            style={{ color: getFinalUsernameColor(u) }}
                            title={u.username}
                          >
                            {u.username}
                          </span>
                          {u.isMuted && <span className="text-yellow-400 text-xs">🔇</span>}
                        </div>
                        <div className="flex items-center gap-1">
                          {renderUserBadge(u)}
                          {renderCountryFlag(u)}
                          {canManage && (
                            <button
                              className="text-[10px] px-2 py-0.5 rounded bg-destructive/10 hover:bg-destructive/20 text-destructive ml-2"
                              onClick={(e) => {
                                e.stopPropagation();
                                handleRemoveVip(u.id);
                              }}
                            >
                              إزالة
                            </button>
                          )}
                        </div>
                      </div>
                    </div>
                  </div>
                </SimpleUserMenu>
              </li>
            ))}
          </ul>

          {/* قسم المرشحين للأدمن */}
          {canManage && candidates.length > 0 && (
            <div className="border-t border-border p-3">
              <div className="text-sm text-muted-foreground mb-2">مرشحون للإضافة:</div>
              <div className="space-y-2 max-h-32 overflow-y-auto">
                {candidates.map((c) => (
                  <div key={c.id} className="flex items-center gap-2">
                    <img
                      src={getImageSrc(c.profileImage || '/default_avatar.svg')}
                      alt={c.username}
                      className="w-6 h-6 rounded-full"
                    />
                    <div className="flex-1 text-sm">{c.username}</div>
                    <button
                      className="text-xs px-2 py-1 rounded bg-primary/10 hover:bg-primary/20 text-primary"
                      onClick={() => handleAddVip(c.id)}
                    >
                      إضافة
                    </button>
                  </div>
                ))}
              </div>
            </div>
          )}
        </div>
      </div>
    </div>
  );
}<|MERGE_RESOLUTION|>--- conflicted
+++ resolved
@@ -216,13 +216,8 @@
     <div className="fixed inset-0 z-50 flex items-center justify-center">
       <div className="absolute inset-0 modal-overlay" onClick={onClose} />
 
-<<<<<<< HEAD
       <div className="relative w-[92vw] max-w-[28rem] sm:max-w-[32rem] bg-card rounded-xl overflow-hidden shadow-2xl animate-fade-in">
-        <div className="relative richest-header px-4 py-3 modern-nav">
-=======
-      <div className="relative w-[90vw] max-w-[24rem] sm:max-w-[26rem] bg-card rounded-xl overflow-hidden shadow-2xl animate-fade-in">
         <div className="relative richest-header px-4 py-3 modern-nav flex items-center justify-between">
->>>>>>> 131990ca
           <button
             onClick={onClose}
             className="px-2 py-1 hover:bg-red-100 text-red-600 text-sm font-medium"
