--- conflicted
+++ resolved
@@ -2,7 +2,6 @@
 
 import * as schema from '../../shared/schema';
 import { dbAdapter, dbType } from '../database-adapter';
-import { SecurityManager } from '../auth/security';
 
 // Type definitions for database operations
 export interface User {
@@ -218,16 +217,6 @@
 
     try {
       if (this.type === 'postgresql') {
-<<<<<<< HEAD
-        // Ensure password is hashed if provided and not already a bcrypt hash
-        if (userData && typeof userData.password === 'string' && userData.password.trim()) {
-          const pwd = userData.password.trim();
-          const isBcrypt = /^\$2[aby]?\$/.test(pwd);
-          if (!isBcrypt) {
-            userData.password = await SecurityManager.hashPassword(pwd);
-          }
-        }
-=======
         // التحقق من عدد المستخدمين الحاليين
         const userCount = await (this.db as any)
           .select({ count: sql`count(*)::int` })
@@ -249,7 +238,6 @@
           console.log('🎉 تسجيل أول مستخدم كمالك للموقع');
         }
 
->>>>>>> 4025be01
         const result = await (this.db as any)
           .insert(schema.users)
           .values(finalUserData)
